--- conflicted
+++ resolved
@@ -23,10 +23,7 @@
  * avoid streaming empty files with bulk loader if sstablewriter errors out
    (CASSANDRA-3946)
  * fix stress build (CASSANDRA-4140)
-<<<<<<< HEAD
-=======
  * add time remaining estimate to nodetool compactionstats (CASSANDRA-4167)
->>>>>>> 726f6827
 
 
 1.1-rc1
