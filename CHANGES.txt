--- conflicted
+++ resolved
@@ -1,14 +1,8 @@
-<<<<<<< HEAD
 2.1.0
  * Avoid incremental compaction on Windows (CASSANDRA-7365)
  * Fix exception when querying a composite-keyed table with a collection index
    (CASSANDRA-7372)
  * Use node's host id in place of counter ids (CASSANDRA-7366)
-=======
-2.0.9
- * Fix assertion error in CL.ANY timeout handling (CASSANDRA-7364)
- * Handle empty CFs in Memtable#maybeUpdateLiveRatio() (CASSANDRA-7401)
->>>>>>> afa304e3
  * Fix native protocol CAS batches (CASSANDRA-7337)
  * Reduce likelihood of contention on local paxos locking (CASSANDRA-7359)
  * Upgrade to Pig 0.12.1 (CASSANDRA-6556)
@@ -20,6 +14,7 @@
  * RefCount native frames from netty (CASSANDRA-7245)
  * Use tarball dir instead of /var for default paths (CASSANDRA-7136)
 Merged from 2.0:
+ * Fix assertion error in CL.ANY timeout handling (CASSANDRA-7364)
  * Add per-CF range read request latency metrics (CASSANDRA-7338)
  * Fix NPE in StreamTransferTask.createMessageForRetry() (CASSANDRA-7323)
  * Make StreamSession#closeSession() idempotent (CASSANDRA-7262)
