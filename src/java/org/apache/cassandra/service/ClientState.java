--- conflicted
+++ resolved
@@ -139,13 +139,6 @@
     public void hasKeyspaceSchemaAccess(Permission perm) throws InvalidRequestException
     {
         validateLogin();
-<<<<<<< HEAD
-        
-        // hardcode disallowing messing with system keyspace
-        if (keyspace != null && keyspace.equalsIgnoreCase(Table.SYSTEM_TABLE) && perm == Permission.WRITE)
-            throw new InvalidRequestException("system keyspace is not user-modifiable");
-=======
->>>>>>> b318404e
 
         resourceClear();
         Set<Permission> perms = DatabaseDescriptor.getAuthority().authorize(user, resource);
