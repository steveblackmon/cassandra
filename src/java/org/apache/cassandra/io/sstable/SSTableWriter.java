--- conflicted
+++ resolved
@@ -121,14 +121,10 @@
         }
     }
 
-<<<<<<< HEAD
-    private long beforeAppend(DecoratedKey decoratedKey) throws IOException
-=======
     /**
      * Perform sanity checks on @param decoratedKey and @return the position in the data file before any data is written
      */
-    private long beforeAppend(DecoratedKey<?> decoratedKey) throws IOException
->>>>>>> 5882ad39
+    private long beforeAppend(DecoratedKey decoratedKey) throws IOException
     {
         assert decoratedKey != null : "Keys must not be null";
         assert lastWrittenKey == null || lastWrittenKey.compareTo(decoratedKey) < 0
