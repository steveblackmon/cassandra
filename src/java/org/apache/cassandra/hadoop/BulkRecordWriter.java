--- conflicted
+++ resolved
@@ -55,12 +55,8 @@
     private final Configuration conf;
     private SSTableSimpleUnsortedWriter writer;
     private SSTableLoader loader;
-<<<<<<< HEAD
-    private final File outputdir;
-=======
     private File outputdir;
     private Progressable progress;
->>>>>>> c3690da4
 
     private enum CFType
     {
