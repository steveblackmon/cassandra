/**
 * Licensed to the Apache Software Foundation (ASF) under one
 * or more contributor license agreements.  See the NOTICE file
 * distributed with this work for additional information
 * regarding copyright ownership.  The ASF licenses this file
 * to you under the Apache License, Version 2.0 (the
 * "License"); you may not use this file except in compliance
 * with the License.  You may obtain a copy of the License at
 *
 *     http://www.apache.org/licenses/LICENSE-2.0
 *
 * Unless required by applicable law or agreed to in writing, software
 * distributed under the License is distributed on an "AS IS" BASIS,
 * WITHOUT WARRANTIES OR CONDITIONS OF ANY KIND, either express or implied.
 * See the License for the specific language governing permissions and
 * limitations under the License.
 */
package org.apache.cassandra.cli;

import java.io.IOError;
import java.io.IOException;
import java.io.InputStream;
import java.net.InetAddress;
import java.net.UnknownHostException;
import java.nio.ByteBuffer;
import java.nio.charset.CharacterCodingException;
import java.util.*;

import com.google.common.base.Charsets;
import com.google.common.base.Joiner;

import org.antlr.runtime.tree.Tree;
import org.apache.cassandra.auth.SimpleAuthenticator;
import org.apache.cassandra.config.ConfigurationException;
import org.apache.cassandra.db.ColumnFamilyStoreMBean;
import org.apache.cassandra.db.CompactionManagerMBean;
import org.apache.cassandra.db.marshal.*;
import org.apache.cassandra.io.CompactionInfo;
import org.apache.cassandra.io.CompactionType;
import org.apache.cassandra.locator.SimpleSnitch;
import org.apache.cassandra.service.StorageProxy;
import org.apache.cassandra.thrift.*;
import org.apache.cassandra.tools.NodeProbe;
import org.apache.cassandra.utils.ByteBufferUtil;
import org.apache.cassandra.utils.FBUtilities;
import org.apache.cassandra.utils.UUIDGen;
import org.apache.thrift.TBaseHelper;
import org.apache.thrift.TException;
import org.yaml.snakeyaml.constructor.Constructor;
import org.yaml.snakeyaml.Loader;
import org.yaml.snakeyaml.TypeDescription;
import org.yaml.snakeyaml.Yaml;

// Cli Client Side Library
public class CliClient
{

    /**
     * Available value conversion functions
     * Used by convertValueByFunction(Tree functionCall) method
     */
    public enum Function
    {
        BYTES         (BytesType.instance),
        INTEGER       (IntegerType.instance),
        LONG          (LongType.instance),
        LEXICALUUID   (LexicalUUIDType.instance),
        TIMEUUID      (TimeUUIDType.instance),
        UTF8          (UTF8Type.instance),
        ASCII         (AsciiType.instance),
        COUNTERCOLUMN (CounterColumnType.instance);

        private AbstractType validator;
        
        Function(AbstractType validator)
        {
            this.validator = validator;  
        }

        public AbstractType getValidator()
        {
            return this.validator;
        }

        public static String getFunctionNames()
        {
            Function[] functions = Function.values();
            StringBuilder functionNames = new StringBuilder();

            for (int i = 0; i < functions.length; i++)
            {
                StringBuilder currentName = new StringBuilder(functions[i].name().toLowerCase());
                functionNames.append(currentName.append(((i != functions.length-1) ? ", " : ".")));
            }

            return functionNames.toString();
        }
    }
    
    /*
     * the <i>add keyspace</i> command requires a list of arguments,
     *  this enum defines which arguments are valid
     */
    private enum AddKeyspaceArgument {
        PLACEMENT_STRATEGY,
        STRATEGY_OPTIONS
    }

    /*
        * the <i>add column family</i> command requires a list of arguments,
        *  this enum defines which arguments are valid.
        */
    protected enum ColumnFamilyArgument
    {
        COLUMN_TYPE,
        COMPARATOR,
        SUBCOMPARATOR,
        COMMENT,
        ROWS_CACHED,
        ROW_CACHE_SAVE_PERIOD,
        KEYS_CACHED,
        KEY_CACHE_SAVE_PERIOD,
        READ_REPAIR_CHANCE,
        GC_GRACE,
        COLUMN_METADATA,
        MEMTABLE_OPERATIONS,
        MEMTABLE_THROUGHPUT,
        MEMTABLE_FLUSH_AFTER,
        DEFAULT_VALIDATION_CLASS,
        MIN_COMPACTION_THRESHOLD,
        MAX_COMPACTION_THRESHOLD,
        REPLICATE_ON_WRITE,
        ROW_CACHE_PROVIDER,
        KEY_VALIDATION_CLASS
    }

    private static final String DEFAULT_PLACEMENT_STRATEGY = "org.apache.cassandra.locator.NetworkTopologyStrategy";

    private Cassandra.Client thriftClient = null;
    private CliSessionState sessionState  = null;
    private String keySpace = null;
    private String username = null;
    private Map<String, KsDef> keyspacesMap = new HashMap<String, KsDef>();
    private Map<String, AbstractType> cfKeysComparators;
    private ConsistencyLevel consistencyLevel = ConsistencyLevel.ONE;
    private CliUserHelp help;
    public CliClient(CliSessionState cliSessionState, Cassandra.Client thriftClient)
    {
        this.sessionState = cliSessionState;
        this.thriftClient = thriftClient;
        this.cfKeysComparators = new HashMap<String, AbstractType>();
        help = getHelp();
    }

        private CliUserHelp getHelp()
    {
        final InputStream is =  CliClient.class.getClassLoader().getResourceAsStream("org/apache/cassandra/cli/CliHelp.yaml");
        assert is != null;

        try
        {
            final Constructor constructor = new Constructor(CliUserHelp.class);
            TypeDescription desc = new TypeDescription(CliUserHelp.class);
            desc.putListPropertyType("commands", CliCommandHelp.class);
            final Yaml yaml = new Yaml(new Loader(constructor));
            return (CliUserHelp)yaml.load(is);
        }
        finally
        {
            try
            {
                is.close();
            }
            catch (IOException e)
            {
                throw new IOError(e);
            }
        }
    }

    public void printBanner()
    {
        sessionState.out.println(help.banner);
    }

    // Execute a CLI Statement 
    public void executeCLIStatement(String statement)
    {
        Tree tree = CliCompiler.compileQuery(statement);

        try
        {
            switch (tree.getType())
            {
                case CliParser.NODE_EXIT:
                    cleanupAndExit();
                    break;
                case CliParser.NODE_THRIFT_GET:
                    executeGet(tree);
                    break;
                case CliParser.NODE_THRIFT_GET_WITH_CONDITIONS:
                    executeGetWithConditions(tree);
                    break;
                case CliParser.NODE_HELP:
                    executeHelp(tree);
                    break;
                case CliParser.NODE_THRIFT_SET:
                    executeSet(tree);
                    break;
                case CliParser.NODE_THRIFT_DEL:
                    executeDelete(tree);
                    break;
                case CliParser.NODE_THRIFT_COUNT:
                    executeCount(tree);
                    break;
                case CliParser.NODE_ADD_KEYSPACE:
                    executeAddKeySpace(tree.getChild(0));
                    break;
                case CliParser.NODE_ADD_COLUMN_FAMILY:
                    executeAddColumnFamily(tree.getChild(0));
                    break;
                case CliParser.NODE_UPDATE_KEYSPACE:
                    executeUpdateKeySpace(tree.getChild(0));
                    break;
                case CliParser.NODE_UPDATE_COLUMN_FAMILY:
                    executeUpdateColumnFamily(tree.getChild(0));
                    break;
                case CliParser.NODE_DEL_COLUMN_FAMILY:
                    executeDelColumnFamily(tree);
                    break;
                case CliParser.NODE_DEL_KEYSPACE:
                    executeDelKeySpace(tree);
                    break;
                case CliParser.NODE_SHOW_CLUSTER_NAME:
                    executeShowClusterName();
                    break;
                case CliParser.NODE_SHOW_VERSION:
                    executeShowVersion();
                    break;
                case CliParser.NODE_SHOW_KEYSPACES:
                    executeShowKeySpaces();
                    break;
                case CliParser.NODE_DESCRIBE_TABLE:
                    executeDescribeKeySpace(tree);
                    break;
                case CliParser.NODE_DESCRIBE_CLUSTER:
                    executeDescribeCluster();
                    break;
                case CliParser.NODE_USE_TABLE:
                    executeUseKeySpace(tree);
                    break;
                case CliParser.NODE_CONNECT:
                    executeConnect(tree);
                    break;
                case CliParser.NODE_LIST:
                    executeList(tree);
                    break;
                case CliParser.NODE_TRUNCATE:
                    executeTruncate(tree.getChild(0).getText());
                    break;
                case CliParser.NODE_ASSUME:
                    executeAssumeStatement(tree);
                    break;
                case CliParser.NODE_CONSISTENCY_LEVEL:
                    executeConsistencyLevelStatement(tree);
                case CliParser.NODE_THRIFT_INCR:
                    executeIncr(tree, 1L);
                    break;
                case CliParser.NODE_THRIFT_DECR:
                    executeIncr(tree, -1L);
                    break;
                case CliParser.NODE_NO_OP:
                    // comment lines come here; they are treated as no ops.
                    break;
                default:
                    sessionState.err.println("Invalid Statement (Type: " + tree.getType() + ")");
                    if (sessionState.batch)
                        System.exit(2);
                    break;
            }
        }
        catch (InvalidRequestException e)
        {
            throw new RuntimeException(e.getWhy());
        }
        catch (SchemaDisagreementException e)
        {
            throw new RuntimeException("schema does not match across nodes, (try again later).");
        }
        catch (Exception e)
        {
            throw new RuntimeException(e.getMessage());
        }
    }

    private void cleanupAndExit()
    {
        CliMain.disconnect();
        System.exit(0);
    }
    
    public KsDef getKSMetaData(String keyspace)
            throws NotFoundException, InvalidRequestException, TException
    {
        // Lazily lookup keyspace meta-data.
        if (!(keyspacesMap.containsKey(keyspace)))
            keyspacesMap.put(keyspace, thriftClient.describe_keyspace(keyspace));
        
        return keyspacesMap.get(keyspace);
    }

    private void executeHelp(Tree tree)
    {
        if (tree.getChildCount() > 0)
        {
            String token = tree.getChild(0).getText();
            for (CliCommandHelp ch : help.commands)
            {
                if (token.equals(ch.name))
                {
                    sessionState.out.println(ch.help);
                    break;
                }
            }
        }
        else
        {
            sessionState.out.println(help.help);
        }
    }

    private void executeCount(Tree statement)
            throws TException, InvalidRequestException, UnavailableException, TimedOutException
    {
        if (!CliMain.isConnected() || !hasKeySpace())
            return;

        Tree columnFamilySpec = statement.getChild(0);

        String key = CliCompiler.getKey(columnFamilySpec);
        String columnFamily = CliCompiler.getColumnFamily(columnFamilySpec, keyspacesMap.get(keySpace).cf_defs);
        int columnSpecCnt = CliCompiler.numColumnSpecifiers(columnFamilySpec);
       
        ColumnParent colParent = new ColumnParent(columnFamily).setSuper_column((ByteBuffer) null);
       
        if (columnSpecCnt != 0)
        {
            byte[] superColumn = columnNameAsByteArray(CliCompiler.getColumn(columnFamilySpec, 0), columnFamily);
            colParent = new ColumnParent(columnFamily).setSuper_column(superColumn);
        }

        SliceRange range = new SliceRange(ByteBufferUtil.EMPTY_BYTE_BUFFER, ByteBufferUtil.EMPTY_BYTE_BUFFER, false, Integer.MAX_VALUE);
        SlicePredicate predicate = new SlicePredicate().setColumn_names(null).setSlice_range(range);

        int count = thriftClient.get_count(ByteBufferUtil.bytes(key), colParent, predicate, consistencyLevel);
        sessionState.out.printf("%d columns%n", count);
    }
    
    private void executeDelete(Tree statement) 
            throws TException, InvalidRequestException, UnavailableException, TimedOutException
    {
        if (!CliMain.isConnected() || !hasKeySpace())
            return;

        Tree columnFamilySpec = statement.getChild(0);

        String key = CliCompiler.getKey(columnFamilySpec);
        String columnFamily = CliCompiler.getColumnFamily(columnFamilySpec, keyspacesMap.get(keySpace).cf_defs);
        int columnSpecCnt = CliCompiler.numColumnSpecifiers(columnFamilySpec);

        byte[] superColumnName = null;
        byte[] columnName = null;
        CfDef cfDef = getCfDef(columnFamily);
        boolean isSuper = cfDef.column_type.equals("Super");
     
        if ((columnSpecCnt < 0) || (columnSpecCnt > 2))
        {
            sessionState.out.println("Invalid row, super column, or column specification.");
            return;
        }
        
        if (columnSpecCnt == 1)
        {
            // table.cf['key']['column']
            if (isSuper)
                superColumnName = columnNameAsByteArray(CliCompiler.getColumn(columnFamilySpec, 0), cfDef);
            else
                columnName = columnNameAsByteArray(CliCompiler.getColumn(columnFamilySpec, 0), cfDef);
        }
        else if (columnSpecCnt == 2)
        {
            // table.cf['key']['column']['column']
            superColumnName = columnNameAsByteArray(CliCompiler.getColumn(columnFamilySpec, 0), cfDef);
            columnName = subColumnNameAsByteArray(CliCompiler.getColumn(columnFamilySpec, 1), cfDef);
        }

        ColumnPath path = new ColumnPath(columnFamily);
        if (superColumnName != null)
            path.setSuper_column(superColumnName);

        if (columnName != null)
            path.setColumn(columnName);

        if (isCounterCF(cfDef))
        {
            thriftClient.remove_counter(ByteBufferUtil.bytes(key), path, consistencyLevel);
        }
        else
        {
            thriftClient.remove(ByteBufferUtil.bytes(key), path,
                    FBUtilities.timestampMicros(), consistencyLevel);
        }
        sessionState.out.println(String.format("%s removed.", (columnSpecCnt == 0) ? "row" : "column"));
    }

    private void doSlice(String keyspace, ByteBuffer key, String columnFamily, byte[] superColumnName, int limit)
            throws InvalidRequestException, UnavailableException, TimedOutException, TException, IllegalAccessException, NotFoundException, InstantiationException, NoSuchFieldException
    {
        
        ColumnParent parent = new ColumnParent(columnFamily);
        if(superColumnName != null)
            parent.setSuper_column(superColumnName);

        SliceRange range = new SliceRange(ByteBufferUtil.EMPTY_BYTE_BUFFER, ByteBufferUtil.EMPTY_BYTE_BUFFER, false, limit);
<<<<<<< HEAD
        SlicePredicate predicate = new SlicePredicate().setColumn_names(null).setSlice_range(range);
=======
        List<ColumnOrSuperColumn> columns = thriftClient.get_slice(key, parent, new SlicePredicate().setColumn_names(null).setSlice_range(range), consistencyLevel);
>>>>>>> 050d1291

        CfDef cfDef = getCfDef(columnFamily);
        boolean isSuperCF = cfDef.column_type.equals("Super");

        List<ColumnOrSuperColumn> columns = thriftClient.get_slice(key, parent, predicate, consistencyLevel);
        AbstractType validator;

        // Print out super columns or columns.
        for (ColumnOrSuperColumn cosc : columns)
        {
            if (cosc.isSetSuper_column())
            {
                SuperColumn superColumn = cosc.super_column;

                sessionState.out.printf("=> (super_column=%s,", formatColumnName(keyspace, columnFamily, superColumn.name));
                for (Column col : superColumn.getColumns())
                {
                    validator = getValidatorForValue(cfDef, col.getName());
                    sessionState.out.printf("%n     (column=%s, value=%s, timestamp=%d%s)", formatSubcolumnName(keyspace, columnFamily, col.name),
                                                    validator.getString(col.value), col.timestamp,
                                                    col.isSetTtl() ? String.format(", ttl=%d", col.getTtl()) : "");
                }
                
                sessionState.out.println(")");
            }
            else if (cosc.isSetColumn())
            {
                Column column = cosc.column;
                validator = getValidatorForValue(cfDef, column.getName());

                String formattedName = isSuperCF
                                       ? formatSubcolumnName(keyspace, columnFamily, column.name)
                                       : formatColumnName(keyspace, columnFamily, column.name);

                sessionState.out.printf("=> (column=%s, value=%s, timestamp=%d%s)%n",
                                        formattedName,
                                        validator.getString(column.value),
                                        column.timestamp,
                                        column.isSetTtl() ? String.format(", ttl=%d", column.getTtl()) : "");
            }
            else if (cosc.isSetCounter_super_column())
            {
                CounterSuperColumn superColumn = cosc.counter_super_column;

                sessionState.out.printf("=> (super_column=%s,", formatColumnName(keyspace, columnFamily, superColumn.name));
                for (CounterColumn col : superColumn.getColumns())
                {
                    sessionState.out.printf("%n     (counter=%s, value=%s)", formatSubcolumnName(keyspace, columnFamily, col.name), col.value);
                }
                sessionState.out.println(")");
            }
            else // cosc.isSetCounter_column()
            {
                CounterColumn column = cosc.counter_column;
                String formattedName = isSuperCF
                                       ? formatSubcolumnName(keyspace, columnFamily, column.name)
                                       : formatColumnName(keyspace, columnFamily, column.name);

                sessionState.out.printf("=> (counter=%s, value=%s)%n", formattedName, column.value);
            }
        }
        
        sessionState.out.println("Returned " + columns.size() + " results.");
    }

    private AbstractType getFormatType(String compareWith)
    {
        Function function;
        
        try
        {
            function = Function.valueOf(compareWith.toUpperCase());
        }
        catch (IllegalArgumentException e)
        {
            try
            {
                return FBUtilities.getComparator(compareWith);
            }
            catch (ConfigurationException ce)
            {
                StringBuilder errorMessage = new StringBuilder("Unknown comparator '" + compareWith + "'. ");
                errorMessage.append("Available functions: ");
                throw new RuntimeException(errorMessage.append(Function.getFunctionNames()).toString());
            }
        }

        return function.getValidator();
    }

    // Execute GET statement
    private void executeGet(Tree statement)
            throws TException, NotFoundException, InvalidRequestException, UnavailableException, TimedOutException, IllegalAccessException, InstantiationException, ClassNotFoundException, NoSuchFieldException
    {
        if (!CliMain.isConnected() || !hasKeySpace())
            return;

        Tree columnFamilySpec = statement.getChild(0);
        String columnFamily = CliCompiler.getColumnFamily(columnFamilySpec, keyspacesMap.get(keySpace).cf_defs);
        ByteBuffer key = getKeyAsBytes(columnFamily, columnFamilySpec.getChild(1));
        int columnSpecCnt = CliCompiler.numColumnSpecifiers(columnFamilySpec);
        CfDef cfDef = getCfDef(columnFamily);
        boolean isSuper = cfDef.column_type.equals("Super");
        
        byte[] superColumnName = null;
        ByteBuffer columnName;

        Tree typeTree = null;
        Tree limitTree = null;

        int limit = 1000000;

        if (statement.getChildCount() >= 2)
        {
            if (statement.getChild(1).getType() == CliParser.CONVERT_TO_TYPE)
            {
                typeTree = statement.getChild(1).getChild(0);
                if (statement.getChildCount() == 3)
                    limitTree = statement.getChild(2).getChild(0);
            }
            else
            {
                limitTree = statement.getChild(1).getChild(0);
            }
        }

        if (limitTree != null)
        {
            limit = Integer.parseInt(limitTree.getText());

            if (limit == 0)
            {
                throw new IllegalArgumentException("LIMIT should be greater than zero.");
            }
        }

        // table.cf['key'] -- row slice
        if (columnSpecCnt == 0)
        {
            doSlice(keySpace, key, columnFamily, superColumnName, limit);
            return;
        }
        // table.cf['key']['column'] -- slice of a super, or get of a standard
        else if (columnSpecCnt == 1)
        {
            columnName = getColumnName(columnFamily, columnFamilySpec.getChild(2));

            if (isSuper)
            {
                superColumnName = columnName.array();
                doSlice(keySpace, key, columnFamily, superColumnName, limit);
                return;
            }
        }
        // table.cf['key']['column']['column'] -- get of a sub-column
        else if (columnSpecCnt == 2)
        {
            superColumnName = getColumnName(columnFamily, columnFamilySpec.getChild(2)).array();
            columnName = getSubColumnName(columnFamily, columnFamilySpec.getChild(3));
        }
        // The parser groks an arbitrary number of these so it is possible to get here.
        else
        {
            sessionState.out.println("Invalid row, super column, or column specification.");
            return;
        }

        AbstractType validator = getValidatorForValue(cfDef, TBaseHelper.byteBufferToByteArray(columnName));

        // Perform a get()
        ColumnPath path = new ColumnPath(columnFamily);
        if(superColumnName != null) path.setSuper_column(superColumnName);
        path.setColumn(columnName);

        if (isCounterCF(cfDef))
        {
            doGetCounter(key, path);
            return;
        }

        Column column;
        try
        {
            column = thriftClient.get(key, path, consistencyLevel).column;
        }
        catch (NotFoundException e)
        {
            sessionState.out.println("Value was not found");
            return;
        }

        byte[] columnValue = column.getValue();       
        String valueAsString;

        // we have ^(CONVERT_TO_TYPE <type>) inside of GET statement
        // which means that we should try to represent byte[] value according
        // to specified type
        if (typeTree != null)
        {
            // .getText() will give us <type>
            String typeName = CliUtils.unescapeSQLString(typeTree.getText());
            // building AbstractType from <type>
            AbstractType valueValidator = getFormatType(typeName);

            // setting value for output
            valueAsString = valueValidator.getString(ByteBuffer.wrap(columnValue));
            // updating column value validator class
            updateColumnMetaData(cfDef, columnName, valueValidator.toString());
        }
        else
        {
            valueAsString = (validator == null) ? new String(columnValue, Charsets.UTF_8) : validator.getString(ByteBuffer.wrap(columnValue));
        }

        String formattedColumnName = isSuper
                                     ? formatSubcolumnName(keySpace, columnFamily, column.name)
                                     : formatColumnName(keySpace, columnFamily, column.name);

        // print results
        sessionState.out.printf("=> (column=%s, value=%s, timestamp=%d%s)%n",
                                formattedColumnName,
                                valueAsString,
                                column.timestamp,
                                column.isSetTtl() ? String.format(", ttl=%d", column.getTtl()) : "");
    }

    private void doGetCounter(ByteBuffer key, ColumnPath path)
            throws TException, NotFoundException, InvalidRequestException, UnavailableException, TimedOutException, IllegalAccessException, InstantiationException, ClassNotFoundException, NoSuchFieldException
    {
        boolean isSuper = path.super_column != null;

        CounterColumn column;
        try
        {
            column = thriftClient.get(key, path, consistencyLevel).counter_column;
        }
        catch (NotFoundException e)
        {
            sessionState.out.println("Value was not found");
            return;
        }

        String formattedColumnName = isSuper
                                     ? formatSubcolumnName(keySpace, path.column_family, column.name)
                                     : formatColumnName(keySpace, path.column_family, column.name);

        // print results
        sessionState.out.printf("=> (counter=%s, value=%d)%n",
                                formattedColumnName,
                                column.value);
    }

    /**
     * Process get operation with conditions (using Thrift get_indexed_slices method)
     * @param statement - tree representation of the current statement
     * Format: ^(NODE_THRIFT_GET_WITH_CONDITIONS cf ^(CONDITIONS ^(CONDITION >= column1 value1) ...) ^(NODE_LIMIT int)*)
     */
    private void executeGetWithConditions(Tree statement)
    {
        if (!CliMain.isConnected() || !hasKeySpace())
            return;

        IndexClause clause = new IndexClause();
        String columnFamily = CliCompiler.getColumnFamily(statement, keyspacesMap.get(keySpace).cf_defs);
        // ^(CONDITIONS ^(CONDITION $column $value) ...)
        Tree conditions = statement.getChild(1);
        
        // fetching column family definition
        CfDef columnFamilyDef = getCfDef(columnFamily);

        // fetching all columns
        SlicePredicate predicate = new SlicePredicate();
        SliceRange sliceRange = new SliceRange();
        sliceRange.setStart(new byte[0]).setFinish(new byte[0]);
        predicate.setSlice_range(sliceRange);

        for (int i = 0; i < conditions.getChildCount(); i++)
        {
            // ^(CONDITION operator $column $value)
            Tree condition = conditions.getChild(i);

            // =, >, >=, <, <=
            String operator = condition.getChild(0).getText();
            String columnNameString  = CliUtils.unescapeSQLString(condition.getChild(1).getText());
            // it could be a basic string or function call
            Tree valueTree = condition.getChild(2);

            try
            {
                ByteBuffer value;
                ByteBuffer columnName = columnNameAsBytes(columnNameString, columnFamily);

                if (valueTree.getType() == CliParser.FUNCTION_CALL)
                {
                    value = convertValueByFunction(valueTree, columnFamilyDef, columnName);
                }
                else
                {
                    String valueString = CliUtils.unescapeSQLString(valueTree.getText());
                    value = columnValueAsBytes(columnName, columnFamily, valueString);
                }

                // index operator from string
                IndexOperator idxOperator = CliUtils.getIndexOperator(operator);
                // adding new index expression into index clause
                clause.addToExpressions(new IndexExpression(columnName, idxOperator, value));
            }
            catch (Exception e)
            {
                throw new RuntimeException(e.getMessage());
            }
        }

        List<KeySlice> slices;
        clause.setStart_key(new byte[] {});

        // when we have ^(NODE_LIMIT Integer)
        if (statement.getChildCount() == 3)
        {
            Tree limitNode = statement.getChild(2);
            int limitValue = Integer.parseInt(limitNode.getChild(0).getText());

            if (limitValue == 0)
            {
                throw new IllegalArgumentException("LIMIT should be greater than zero.");
            }
            
            clause.setCount(limitValue);    
        }

        try
        {
            ColumnParent parent = new ColumnParent(columnFamily);
            slices = thriftClient.get_indexed_slices(parent, clause, predicate, consistencyLevel);
            printSliceList(columnFamilyDef, slices);
        }
        catch (InvalidRequestException e)
        {
            throw new RuntimeException(e.getWhy());
        }
        catch (Exception e)
        {
            throw new RuntimeException(e.getMessage());
        }
    }

    // Execute SET statement
    private void executeSet(Tree statement)
        throws TException, InvalidRequestException, UnavailableException, TimedOutException, NoSuchFieldException, InstantiationException, IllegalAccessException
    {
        if (!CliMain.isConnected() || !hasKeySpace())
            return;
        
        // ^(NODE_COLUMN_ACCESS <cf> <key> <column>)
        Tree columnFamilySpec = statement.getChild(0);
        Tree keyTree = columnFamilySpec.getChild(1); // could be a function or regular text

        String columnFamily = CliCompiler.getColumnFamily(columnFamilySpec, keyspacesMap.get(keySpace).cf_defs);
        CfDef cfDef = getCfDef(columnFamily);
        int columnSpecCnt = CliCompiler.numColumnSpecifiers(columnFamilySpec);
        String value = CliUtils.unescapeSQLString(statement.getChild(1).getText());
        Tree valueTree = statement.getChild(1);

        byte[] superColumnName = null;
        ByteBuffer columnName;

        // table.cf['key']
        if (columnSpecCnt == 0)
        {
            sessionState.err.println("No column name specified, (type 'help;' or '?' for help on syntax).");
            return;
        }
        // table.cf['key']['column'] = 'value'
        else if (columnSpecCnt == 1)
        {
            // get the column name
            if (cfDef.column_type.equals("Super"))
            {
                sessionState.out.println("Column family " + columnFamily + " may only contain SuperColumns");
                return;
            }
            columnName = getColumnName(columnFamily, columnFamilySpec.getChild(2));
        }
        // table.cf['key']['super_column']['column'] = 'value'
        else
        {
            assert (columnSpecCnt == 2) : "serious parsing error (this is a bug).";

            superColumnName = getColumnName(columnFamily, columnFamilySpec.getChild(2)).array();
            columnName = getSubColumnName(columnFamily, columnFamilySpec.getChild(3));
        }

        ByteBuffer columnValueInBytes;

        switch (valueTree.getType())
        {
        case CliParser.FUNCTION_CALL:
            columnValueInBytes = convertValueByFunction(valueTree, cfDef, columnName, true);
            break;
        default:
            columnValueInBytes = columnValueAsBytes(columnName, columnFamily, value);
        }

        ColumnParent parent = new ColumnParent(columnFamily);
        if(superColumnName != null)
            parent.setSuper_column(superColumnName);

        Column columnToInsert = new Column(columnName).setValue(columnValueInBytes).setTimestamp(FBUtilities.timestampMicros());
        
        // children count = 3 mean that we have ttl in arguments
        if (statement.getChildCount() == 3)
        {
            String ttl = statement.getChild(2).getText();

            try
            {
                columnToInsert.setTtl(Integer.parseInt(ttl));
            }
            catch (NumberFormatException e)
            {
                sessionState.err.println(String.format("TTL '%s' is invalid, should be a positive integer.", ttl));
                return;
            }
            catch (Exception e)
            {
                throw new RuntimeException(e.getMessage());
            }
        }

        // do the insert
        thriftClient.insert(getKeyAsBytes(columnFamily, keyTree), parent, columnToInsert, consistencyLevel);
        sessionState.out.println("Value inserted.");
    }

    // Execute INCR statement
    private void executeIncr(Tree statement, long multiplier)
            throws TException, NotFoundException, InvalidRequestException, UnavailableException, TimedOutException, IllegalAccessException, InstantiationException, ClassNotFoundException, NoSuchFieldException
    {
        if (!CliMain.isConnected() || !hasKeySpace())
            return;

        Tree columnFamilySpec = statement.getChild(0);

        String columnFamily = CliCompiler.getColumnFamily(columnFamilySpec, keyspacesMap.get(keySpace).cf_defs);
        ByteBuffer key = getKeyAsBytes(columnFamily, columnFamilySpec.getChild(1));
        int columnSpecCnt = CliCompiler.numColumnSpecifiers(columnFamilySpec);
        CfDef cfDef = getCfDef(columnFamily);
        boolean isSuper = cfDef.column_type.equals("Super");
        
        byte[] superColumnName = null;
        ByteBuffer columnName;

        // table.cf['key']['column'] -- incr standard
        if (columnSpecCnt == 1)
        {
            columnName = getColumnName(columnFamily, columnFamilySpec.getChild(2));
        }
        // table.cf['key']['column']['column'] -- incr super
        else if (columnSpecCnt == 2)
        {
            superColumnName = getColumnName(columnFamily, columnFamilySpec.getChild(2)).array();
            columnName = getSubColumnName(columnFamily, columnFamilySpec.getChild(3));
        }
        // The parser groks an arbitrary number of these so it is possible to get here.
        else
        {
            sessionState.out.println("Invalid row, super column, or column specification.");
            return;
        }

        ColumnParent parent = new ColumnParent(columnFamily);
        if(superColumnName != null)
            parent.setSuper_column(superColumnName);

        long value = 1L;

        // children count = 3 mean that we have by in arguments
        if (statement.getChildCount() == 2)
        {
            String byValue = statement.getChild(1).getText();

            try
            {
                value = Long.parseLong(byValue);
            }
            catch (NumberFormatException e)
            {
                sessionState.err.println(String.format("'%s' is an invalid value, should be an integer.", byValue));
                return;
            }
            catch (Exception e)
            {
                throw new RuntimeException(e.getMessage());
            }
        }

        CounterColumn columnToInsert = new CounterColumn(columnName, multiplier * value);

        // do the insert
        thriftClient.add(key, parent, columnToInsert, consistencyLevel);
        sessionState.out.printf("Value %s%n", multiplier < 0 ? "decremented." : "incremented.");
    }

    private void executeShowClusterName() throws TException
    {
        if (!CliMain.isConnected())
            return;
        
        sessionState.out.println(thriftClient.describe_cluster_name());
    }

    /**
     * Add a keyspace
     * @param statement - a token tree representing current statement
     */
    private void executeAddKeySpace(Tree statement)
    {

        if (!CliMain.isConnected())
            return;
        
        // first value is the keyspace name, after that it is all key=value
        String keyspaceName = statement.getChild(0).getText();
        KsDef ksDef = new KsDef(keyspaceName, DEFAULT_PLACEMENT_STRATEGY, new LinkedList<CfDef>());

        try
        {
            String mySchemaVersion = thriftClient.system_add_keyspace(updateKsDefAttributes(statement, ksDef));
            sessionState.out.println(mySchemaVersion);
            validateSchemaIsSettled(mySchemaVersion);

            keyspacesMap.put(keyspaceName, thriftClient.describe_keyspace(keyspaceName));
        }
        catch (InvalidRequestException e)
        {
            throw new RuntimeException(e.getWhy());
        }
        catch (Exception e)
        {
            throw new RuntimeException(e.getMessage(), e);
        }
    }


    /**
     * Add a column family
     * @param statement - a token tree representing current statement
     */
    private void executeAddColumnFamily(Tree statement)
    {
        if (!CliMain.isConnected() || !hasKeySpace())
            return;

        // first value is the column family name, after that it is all key=value
        CfDef cfDef = new CfDef(keySpace, statement.getChild(0).getText());

        try
        {
            String mySchemaVersion = thriftClient.system_add_column_family(updateCfDefAttributes(statement, cfDef));
            sessionState.out.println(mySchemaVersion);
            validateSchemaIsSettled(mySchemaVersion);
            keyspacesMap.put(keySpace, thriftClient.describe_keyspace(keySpace));
        }
        catch (InvalidRequestException e)
        {
            throw new RuntimeException(e.getWhy());
        }
        catch (Exception e)
        {
            throw new RuntimeException(e.getMessage(), e);
        }
    }

    /**
     * Update existing keyspace identified by name
     * @param statement - tree represeting statement
     */
    private void executeUpdateKeySpace(Tree statement)
    {
        if (!CliMain.isConnected())
            return;

        try
        {
            String keyspaceName = CliCompiler.getKeySpace(statement, thriftClient.describe_keyspaces());

            KsDef currentKsDef = getKSMetaData(keyspaceName);
            KsDef updatedKsDef = updateKsDefAttributes(statement, currentKsDef);

            String mySchemaVersion = thriftClient.system_update_keyspace(updatedKsDef);
            sessionState.out.println(mySchemaVersion);
            validateSchemaIsSettled(mySchemaVersion);
            keyspacesMap.put(keyspaceName, thriftClient.describe_keyspace(keyspaceName));
        }
        catch (InvalidRequestException e)
        {
            throw new RuntimeException(e.getWhy());
        }
        catch (Exception e)
        {
            throw new RuntimeException(e.getMessage(), e);
        }
    }

    /**
     * Update existing column family identified by name
     * @param statement - tree represeting statement
     */
    private void executeUpdateColumnFamily(Tree statement)
    {
        if (!CliMain.isConnected() || !hasKeySpace())
            return;

        String cfName = CliCompiler.getColumnFamily(statement, keyspacesMap.get(keySpace).cf_defs);
        // first child is a column family name
        CfDef cfDef = getCfDef(cfName);

        try
        {
            String mySchemaVersion = thriftClient.system_update_column_family(updateCfDefAttributes(statement, cfDef));
            sessionState.out.println(mySchemaVersion);
            validateSchemaIsSettled(mySchemaVersion);
            keyspacesMap.put(keySpace, thriftClient.describe_keyspace(keySpace));
        }
        catch (InvalidRequestException e)
        {
            throw new RuntimeException(e.getWhy());
        }
        catch (Exception e)
        {
            throw new RuntimeException(e.getMessage(), e);
        }
    }

    /**
     * Used to update keyspace definition attributes
     * @param statement - ANTRL tree representing current statement
     * @param ksDefToUpdate - keyspace definition to update
     * @return ksDef - updated keyspace definition
     */
    private KsDef updateKsDefAttributes(Tree statement, KsDef ksDefToUpdate)
    {
        KsDef ksDef = new KsDef(ksDefToUpdate);
        
        // removing all column definitions - thrift system_update_keyspace method requires that 
        ksDef.setCf_defs(new LinkedList<CfDef>());
        
        for(int i = 1; i < statement.getChildCount(); i += 2)
        {
            String currentStatement = statement.getChild(i).getText().toUpperCase();
            AddKeyspaceArgument mArgument = AddKeyspaceArgument.valueOf(currentStatement);
            String mValue = statement.getChild(i + 1).getText();

            switch(mArgument)
            {
            case PLACEMENT_STRATEGY: 
                ksDef.setStrategy_class(CliUtils.unescapeSQLString(mValue));
                break;
            case STRATEGY_OPTIONS:
                ksDef.setStrategy_options(getStrategyOptionsFromTree(statement.getChild(i + 1)));
                break;
            default:
                //must match one of the above or we'd throw an exception at the valueOf statement above.
                assert(false);
            }
        }

        // using default snitch options if strategy is NetworkTopologyStrategy and no options were set.
        if (ksDef.getStrategy_class().contains(".NetworkTopologyStrategy"))
        {
            Map<String, String> currentStrategyOptions = ksDef.getStrategy_options();

            // adding default data center from SimpleSnitch
            if (currentStrategyOptions == null || currentStrategyOptions.isEmpty())
            {
                SimpleSnitch snitch = new SimpleSnitch();
                Map<String, String> options = new HashMap<String, String>();

                try
                {
                    options.put(snitch.getDatacenter(InetAddress.getLocalHost()), "1");
                }
                catch (UnknownHostException e)
                {
                    throw new RuntimeException(e.getMessage());
                }

                ksDef.setStrategy_options(options);
            }
        }

        return ksDef;
    }
    
    /**
     * Update column family definition attributes
     * @param statement - ANTLR tree representing current statement
     * @param cfDefToUpdate - column family definition to apply updates on
     * @return cfDef - updated column family definition
     */
    private CfDef updateCfDefAttributes(Tree statement, CfDef cfDefToUpdate)
    {
        CfDef cfDef = new CfDef(cfDefToUpdate);

        for (int i = 1; i < statement.getChildCount(); i += 2)
        {
            String currentArgument = statement.getChild(i).getText().toUpperCase();
            ColumnFamilyArgument mArgument = ColumnFamilyArgument.valueOf(currentArgument);
            String mValue = statement.getChild(i + 1).getText();

            switch(mArgument)
            {
            case COLUMN_TYPE:
                cfDef.setColumn_type(CliUtils.unescapeSQLString(mValue));
                break;
            case COMPARATOR:
                cfDef.setComparator_type(CliUtils.unescapeSQLString(mValue));
                break;
            case SUBCOMPARATOR:
                cfDef.setSubcomparator_type(CliUtils.unescapeSQLString(mValue));
                break;
            case COMMENT:
                cfDef.setComment(CliUtils.unescapeSQLString(mValue));
                break;
            case ROWS_CACHED:
                cfDef.setRow_cache_size(Double.parseDouble(mValue));
                break;
            case KEYS_CACHED:
                cfDef.setKey_cache_size(Double.parseDouble(mValue));
                break;
            case READ_REPAIR_CHANCE:
                double chance = Double.parseDouble(mValue);

                if (chance < 0 || chance > 1)
                    throw new RuntimeException("Error: read_repair_chance must be between 0 and 1.");

                cfDef.setRead_repair_chance(chance);
                break;
            case GC_GRACE:
                cfDef.setGc_grace_seconds(Integer.parseInt(mValue));
                break;
            case COLUMN_METADATA:
                Tree arrayOfMetaAttributes = statement.getChild(i + 1);
                if (!arrayOfMetaAttributes.getText().equals("ARRAY"))
                    throw new RuntimeException("'column_metadata' format - [{ k:v, k:v, ..}, { ... }, ...]");
                cfDef.setColumn_metadata(getCFColumnMetaFromTree(cfDef, arrayOfMetaAttributes));
                break;
            case MEMTABLE_OPERATIONS:
                cfDef.setMemtable_operations_in_millions(Double.parseDouble(mValue));
                break;
            case MEMTABLE_FLUSH_AFTER:
                cfDef.setMemtable_flush_after_mins(Integer.parseInt(mValue));
                break;
            case MEMTABLE_THROUGHPUT:
                cfDef.setMemtable_throughput_in_mb(Integer.parseInt(mValue));
                break;
            case ROW_CACHE_SAVE_PERIOD:
                cfDef.setRow_cache_save_period_in_seconds(Integer.parseInt(mValue));
                break;
            case KEY_CACHE_SAVE_PERIOD:
                cfDef.setKey_cache_save_period_in_seconds(Integer.parseInt(mValue));
                break;
            case DEFAULT_VALIDATION_CLASS:
                cfDef.setDefault_validation_class(mValue);
                break;
            case MIN_COMPACTION_THRESHOLD:
                cfDef.setMin_compaction_threshold(Integer.parseInt(mValue));
                break;
            case MAX_COMPACTION_THRESHOLD:
                cfDef.setMax_compaction_threshold(Integer.parseInt(mValue));
                break;
            case REPLICATE_ON_WRITE:
                cfDef.setReplicate_on_write(Boolean.parseBoolean(mValue));
                break;
            case ROW_CACHE_PROVIDER:
                cfDef.setRow_cache_provider(mValue);
                break;
            case KEY_VALIDATION_CLASS:
                cfDef.setKey_validation_class(CliUtils.unescapeSQLString(mValue));
                break;
            default:
                //must match one of the above or we'd throw an exception at the valueOf statement above.
                assert(false);

            }
        }

        return cfDef;
    }

    /**
     * Delete a keyspace
     * @param statement - a token tree representing current statement
     * @throws TException - exception
     * @throws InvalidRequestException - exception
     * @throws NotFoundException - exception
     * @throws SchemaDisagreementException 
     */
    private void executeDelKeySpace(Tree statement)
            throws TException, InvalidRequestException, NotFoundException, SchemaDisagreementException
    {
        if (!CliMain.isConnected())
            return;

        String keyspaceName = CliCompiler.getKeySpace(statement, thriftClient.describe_keyspaces());
        String version = thriftClient.system_drop_keyspace(keyspaceName);
        sessionState.out.println(version);
        validateSchemaIsSettled(version);
    }

    /**
     * Delete a column family
     * @param statement - a token tree representing current statement
     * @throws TException - exception
     * @throws InvalidRequestException - exception
     * @throws NotFoundException - exception
     * @throws SchemaDisagreementException 
     */
    private void executeDelColumnFamily(Tree statement) 
            throws TException, InvalidRequestException, NotFoundException, SchemaDisagreementException
    {
        if (!CliMain.isConnected() || !hasKeySpace())
            return;

        String cfName = CliCompiler.getColumnFamily(statement, keyspacesMap.get(keySpace).cf_defs);
        String mySchemaVersion = thriftClient.system_drop_column_family(cfName);
        sessionState.out.println(mySchemaVersion);
        validateSchemaIsSettled(mySchemaVersion);
    }

    private void executeList(Tree statement)
            throws TException, InvalidRequestException, NotFoundException, IllegalAccessException, InstantiationException, NoSuchFieldException, UnavailableException, TimedOutException, CharacterCodingException
    {
        if (!CliMain.isConnected() || !hasKeySpace())
            return;
        
        // extract column family
        String columnFamily = CliCompiler.getColumnFamily(statement, keyspacesMap.get(keySpace).cf_defs);

        String rawStartKey = "";
        String rawEndKey = "";
        int limitCount = Integer.MAX_VALUE; // will reset to default later if it's not specified

        // optional arguments: key range and limit
        for (int i = 1; i < statement.getChildCount(); i++)
        {
            Tree child = statement.getChild(i);
            if (child.getType() == CliParser.NODE_KEY_RANGE)
            {
                if (child.getChildCount() > 0)
                {
                    rawStartKey = CliUtils.unescapeSQLString(child.getChild(0).getText());
                    if (child.getChildCount() > 1)
                        rawEndKey = CliUtils.unescapeSQLString(child.getChild(1).getText());
                }
            }
            else
            {
                if (child.getChildCount() != 1)
                {
                    sessionState.out.println("Invalid limit clause");
                    return;
                }
                limitCount = Integer.parseInt(child.getChild(0).getText());
                if (limitCount <= 0)
                {
                    sessionState.out.println("Invalid limit " + limitCount);
                    return;
                }
            }
        }

        if (limitCount == Integer.MAX_VALUE)
        {
            limitCount = 100;
            sessionState.out.println("Using default limit of 100");
        }

        CfDef columnFamilyDef = getCfDef(columnFamily);

        // read all columns and superColumns
        SlicePredicate predicate = new SlicePredicate();
        SliceRange sliceRange = new SliceRange();
        sliceRange.setStart(new byte[0]).setFinish(new byte[0]);
        sliceRange.setCount(Integer.MAX_VALUE);
        predicate.setSlice_range(sliceRange);

        // set the key range
        KeyRange range = new KeyRange(limitCount);
        AbstractType keyComparator = this.cfKeysComparators.get(columnFamily);
        ByteBuffer startKey = rawStartKey.isEmpty() ? ByteBufferUtil.EMPTY_BYTE_BUFFER : getBytesAccordingToType(rawStartKey, keyComparator);
        ByteBuffer endKey = rawEndKey.isEmpty() ? ByteBufferUtil.EMPTY_BYTE_BUFFER : getBytesAccordingToType(rawEndKey, keyComparator);
        range.setStart_key(startKey).setEnd_key(endKey);

        ColumnParent columnParent = new ColumnParent(columnFamily);
        List<KeySlice> keySlices = thriftClient.get_range_slices(columnParent, predicate, range, consistencyLevel);
        printSliceList(columnFamilyDef, keySlices);
    }

    // TRUNCATE <columnFamily>
    private void executeTruncate(String columnFamily)
    {
        if (!CliMain.isConnected() || !hasKeySpace())
            return;

        // getting CfDef, it will fail if there is no such column family in current keySpace. 
        CfDef cfDef = getCfDef(CliCompiler.getColumnFamily(columnFamily, keyspacesMap.get(keySpace).cf_defs));

        try
        {
            thriftClient.truncate(cfDef.getName());
            sessionState.out.println(columnFamily + " truncated.");
        }
        catch (InvalidRequestException e)
        {
            throw new RuntimeException(e.getWhy());
        }
        catch (Exception e)
        {
            throw new RuntimeException(e.getMessage());
        }
    }

    /**
     * Command: CONSISTENCYLEVEL AS (ONE | QUORUM ...)
     * Tree: ^(NODE_CONSISTENCY_LEVEL AS (ONE | QUORUM ...))
     * @param statement - tree representing current statement
     */
    private void executeConsistencyLevelStatement(Tree statement)
    {
        if (!CliMain.isConnected())
            return;

        String userSuppliedLevel = statement.getChild(0).getText().toUpperCase();

        try
        {
            consistencyLevel = ConsistencyLevel.valueOf(userSuppliedLevel);
        }
        catch (IllegalArgumentException e)
        {
            String elements = "ONE, TWO, THREE, QUORUM, ALL, LOCAL_QUORUM, EACH_QUORUM, ANY";
            sessionState.out.println(String.format("'%s' is invalid. Available: %s", userSuppliedLevel, elements));
            return;
        }

        sessionState.out.println(String.format("Consistency level is set to '%s'.", consistencyLevel));
    }

    /**
     * Command: ASSUME <columnFamily> (VALIDATOR | COMPARATOR | KEYS | SUB_COMPARATOR) AS <type>
     * Tree: ^(NODE_ASSUME <columnFamily> (VALIDATOR | COMPARATOR | KEYS | SUB_COMPARATOR) <type>))
     * @param statement - tree representing current statement
     */
    private void executeAssumeStatement(Tree statement)
    {
        if (!CliMain.isConnected() || !hasKeySpace())
            return;

        String cfName = CliCompiler.getColumnFamily(statement, keyspacesMap.get(keySpace).cf_defs);
        CfDef columnFamily = getCfDef(cfName);

        // VALIDATOR | COMPARATOR | KEYS | SUB_COMPARATOR
        String assumptionElement = statement.getChild(1).getText().toUpperCase();
        // used to store in this.cfKeysComparator
        AbstractType comparator;

        // Could be UTF8Type, IntegerType, LexicalUUIDType etc.
        String defaultType = statement.getChild(2).getText();

        try
        {
            comparator = Function.valueOf(defaultType.toUpperCase()).getValidator();
        }
        catch (Exception e)
        {
            String functions = Function.getFunctionNames();
            sessionState.out.println("Type '" + defaultType + "' was not found. Available: " + functions);
            return;
        }

        // making string representation look property e.g. o.a.c.db.marshal.UTF8Type
        defaultType = comparator.getClass().getName();

        if (assumptionElement.equals("COMPARATOR"))
        {
            columnFamily.setComparator_type(defaultType);
        }
        else if (assumptionElement.equals("SUB_COMPARATOR"))
        {
            columnFamily.setSubcomparator_type(defaultType);
        }
        else if (assumptionElement.equals("VALIDATOR"))
        {
            columnFamily.setDefault_validation_class(defaultType);
        }
        else if (assumptionElement.equals("KEYS"))
        {
            this.cfKeysComparators.put(columnFamily.getName(), comparator);
        }
        else
        {
            String elements = "VALIDATOR, COMPARATOR, KEYS, SUB_COMPARATOR.";
            sessionState.out.println(String.format("'%s' is invalid. Available: %s", assumptionElement, elements));
            return;
        }

        sessionState.out.println(String.format("Assumption for column family '%s' added successfully.", columnFamily.getName()));
    }

    // SHOW API VERSION
    private void executeShowVersion() throws TException
    {
        if (!CliMain.isConnected())
            return;
        
        sessionState.out.println(thriftClient.describe_version());
    }

    // SHOW KEYSPACES
    private void executeShowKeySpaces() throws TException, InvalidRequestException
    {
        if (!CliMain.isConnected())
            return;

        List<KsDef> keySpaces = thriftClient.describe_keyspaces();

        Collections.sort(keySpaces, new KsDefNamesComparator());
        for (KsDef keySpace : keySpaces)
        {
            describeKeySpace(keySpace.name, keySpace);
        }
    }

    /**
     * Returns true if this.keySpace is set, false otherwise
     * @return boolean
     */
    private boolean hasKeySpace() 
    {
    	if (keySpace == null)
        {
            sessionState.out.println("Not authenticated to a working keyspace.");
            return false;
        }
        
        return true;
    }
    
    public String getKeySpace() 
    {
        return keySpace == null ? "unknown" : keySpace;
    }
    
    public void setKeySpace(String keySpace) throws NotFoundException, InvalidRequestException, TException 
    {
        this.keySpace = keySpace;
        // We do nothing with the return value, but it hits a cache and the tab-completer.
        getKSMetaData(keySpace);
    }
    
    public String getUsername() 
    {
        return username == null ? "default" : username;
    }
    
    public void setUsername(String username)
    {
        this.username = username;
    }

    // USE <keyspace_name>
    private void executeUseKeySpace(Tree statement) throws TException
    {
        if (!CliMain.isConnected())
            return;

        int childCount = statement.getChildCount();
        String keySpaceName, username = null, password = null;

        // Get keyspace name
        keySpaceName = statement.getChild(0).getText();
        
        if (childCount == 3) {
            username  = statement.getChild(1).getText();
            password  = statement.getChild(2).getText();
        }
        
        if (keySpaceName == null)
        {
            sessionState.out.println("Keyspace argument required");
            return;
        }
        
        try 
        {
        	AuthenticationRequest authRequest;
        	Map<String, String> credentials = new HashMap<String, String>();

            keySpaceName = CliCompiler.getKeySpace(keySpaceName, thriftClient.describe_keyspaces());

            thriftClient.set_keyspace(keySpaceName);

        	if (username != null && password != null) 
        	{
        	    /* remove quotes */
        	    password = password.replace("\'", "");
        	    credentials.put(SimpleAuthenticator.USERNAME_KEY, username);
                credentials.put(SimpleAuthenticator.PASSWORD_KEY, password);
                authRequest = new AuthenticationRequest(credentials);
                thriftClient.login(authRequest);
        	}
        	
            keySpace = keySpaceName;
            this.username = username != null ? username : "default";
            
            CliMain.updateCompletor(CliUtils.getCfNamesByKeySpace(getKSMetaData(keySpace)));
            sessionState.out.println("Authenticated to keyspace: " + keySpace);
        } 
        catch (AuthenticationException e) 
        {
            sessionState.err.println("Exception during authentication to the cassandra node: " +
            		                 "verify keyspace exists, and you are using correct credentials.");
        } 
        catch (AuthorizationException e) 
        {
            sessionState.err.println("You are not authorized to use keyspace: " + keySpaceName);
        }
        catch (InvalidRequestException e)
        {
            sessionState.err.println(keySpaceName + " does not exist.");
        }
        catch (NotFoundException e)
        {
            sessionState.err.println(keySpaceName + " does not exist.");
        } 
        catch (TException e) 
        {
            if (sessionState.debug)
                e.printStackTrace();
            
            sessionState.err.println("Login failure. Did you specify 'keyspace', 'username' and 'password'?");
        }
    }

    private void describeKeySpace(String keySpaceName, KsDef metadata) throws TException
    {
        NodeProbe probe = sessionState.getNodeProbe();

        // getting compaction manager MBean to displaying index building information
        CompactionManagerMBean compactionManagerMBean = (probe == null) ? null : probe.getCompactionManagerProxy();

        // Describe and display
        sessionState.out.println("Keyspace: " + keySpaceName + ":");
        try
        {
            KsDef ks_def;
            ks_def = metadata == null ? thriftClient.describe_keyspace(keySpaceName) : metadata;
            sessionState.out.println("  Replication Strategy: " + ks_def.strategy_class);

            Map<String, String> options = ks_def.strategy_options;
            sessionState.out.println("    Options: [" + ((options == null) ? "" : FBUtilities.toString(options)) + "]");

            sessionState.out.println("  Column Families:");

            boolean isSuper;

            Collections.sort(ks_def.cf_defs, new CfDefNamesComparator());
            for (CfDef cf_def : ks_def.cf_defs)
            {
                // fetching bean for current column family store
                ColumnFamilyStoreMBean cfMBean = (probe == null) ? null : probe.getCfsProxy(ks_def.getName(), cf_def.getName());

                isSuper = cf_def.column_type.equals("Super");
                sessionState.out.printf("    ColumnFamily: %s%s%n", cf_def.name, isSuper ? " (Super)" : "");

                if (cf_def.comment != null && !cf_def.comment.isEmpty())
                {
                    sessionState.out.printf("    \"%s\"%n", cf_def.comment);
                }
                if (cf_def.key_validation_class != null)
                    sessionState.out.printf("      Key Validation Class: %s%n", cf_def.key_validation_class);
                if (cf_def.default_validation_class != null)
                    sessionState.out.printf("      Default column value validator: %s%n", cf_def.default_validation_class);
                sessionState.out.printf("      Columns sorted by: %s%s%n", cf_def.comparator_type, cf_def.column_type.equals("Super") ? "/" + cf_def.subcomparator_type : "");
                sessionState.out.printf("      Row cache size / save period in seconds: %s/%s%n", cf_def.row_cache_size, cf_def.row_cache_save_period_in_seconds);
                sessionState.out.printf("      Key cache size / save period in seconds: %s/%s%n", cf_def.key_cache_size, cf_def.key_cache_save_period_in_seconds);
                sessionState.out.printf("      Memtable thresholds: %s/%s/%s (millions of ops/MB/minutes)%n",
                                cf_def.memtable_operations_in_millions, cf_def.memtable_throughput_in_mb, cf_def.memtable_flush_after_mins);
                sessionState.out.printf("      GC grace seconds: %s%n", cf_def.gc_grace_seconds);
                sessionState.out.printf("      Compaction min/max thresholds: %s/%s%n", cf_def.min_compaction_threshold, cf_def.max_compaction_threshold);
                sessionState.out.printf("      Read repair chance: %s%n", cf_def.read_repair_chance);
                sessionState.out.printf("      Replicate on write: %s%n", cf_def.replicate_on_write);

                // if we have connection to the cfMBean established
                if (cfMBean != null)
                {
                    sessionState.out.printf("      Built indexes: %s%n", cfMBean.getBuiltIndexes());
                }

                if (cf_def.getColumn_metadataSize() != 0)
                {
                    String leftSpace = "      ";
                    String columnLeftSpace = leftSpace + "    ";

                    String compareWith = isSuper ? cf_def.subcomparator_type
                                                                                      : cf_def.comparator_type;
                    AbstractType columnNameValidator = getFormatType(compareWith);

                    sessionState.out.println(leftSpace + "Column Metadata:");
                    for (ColumnDef columnDef : cf_def.getColumn_metadata())
                    {
                        String columnName = columnNameValidator.getString(columnDef.name);
                        if (columnNameValidator instanceof BytesType)
                        {
                            try
                            {
                                String columnString = UTF8Type.instance.getString(columnDef.name);
                                columnName = columnString + " (" + columnName + ")";
                            }
                            catch (MarshalException e)
                            {
                                // guess it wasn't a utf8 column name after all
                            }
                        }

                        sessionState.out.println(leftSpace + "  Column Name: " + columnName);
                        sessionState.out.println(columnLeftSpace + "Validation Class: " + columnDef.getValidation_class());

                        if (columnDef.isSetIndex_name())
                        {
                            sessionState.out.println(columnLeftSpace + "Index Name: " + columnDef.getIndex_name());
                        }

                        if (columnDef.isSetIndex_type())
                        {
                            sessionState.out.println(columnLeftSpace + "Index Type: " + columnDef.getIndex_type().name());
                        }
                    }
                }
            }

            // compaction manager information
            if (compactionManagerMBean != null)
            {
                for (CompactionInfo info : compactionManagerMBean.getCompactions())
                {
                    // if ongoing compaction type is index build
                    if (info.getTaskType() != CompactionType.INDEX_BUILD)
                        continue;
                    sessionState.out.printf("%nCurrently building index %s, completed %d of %d bytes.%n",
                                            info.getColumnFamily(),
                                            info.getBytesComplete(),
                                            info.getTotalBytes());
                }
            }

            // closing JMX connection
            if (probe != null)
                probe.close();
        }
        catch (InvalidRequestException e)
        {
            sessionState.out.println("Invalid request: " + e);
        }
        catch (NotFoundException e)
        {
            sessionState.out.println("Keyspace " + keySpaceName + " could not be found.");
        }
        catch (IOException e)
        {
            sessionState.out.println("Error while closing JMX connection: " + e.getMessage());
        }
    }

    // DESCRIBE KEYSPACE (<keyspace_name>)?
    private void executeDescribeKeySpace(Tree statement) throws TException, InvalidRequestException
    {
        if (!CliMain.isConnected())
            return;


        String keySpaceName;

        // Get keyspace name
        if (statement.getChildCount() == 0)
        {
            // trying to use current keyspace if keyspace name was not given
            keySpaceName = keySpace;
        }
        else
        {
            // we have keyspace name as an argument
            keySpaceName = CliCompiler.getKeySpace(statement, thriftClient.describe_keyspaces());
        }

        if (keySpaceName == null)
        {
            sessionState.out.println("Keyspace argument required if you are not authorized in any keyspace.");
            return;
        }
        
        describeKeySpace(keySpaceName, null);
    }

    // ^(NODE_DESCRIBE_CLUSTER) or describe: schema_versions, partitioner, snitch
    private void executeDescribeCluster()
    {
        if (!CliMain.isConnected())
            return;

        sessionState.out.println("Cluster Information:");
        try
        {
            sessionState.out.println("   Snitch: " + thriftClient.describe_snitch());
            sessionState.out.println("   Partitioner: " + thriftClient.describe_partitioner());

            sessionState.out.println("   Schema versions: ");
            Map<String,List<String>> versions = thriftClient.describe_schema_versions();

            for (String version : versions.keySet())
            {
                sessionState.out.println("\t" + version + ": " + versions.get(version));
            }
        }
        catch (Exception e)
        {
            String message = (e instanceof InvalidRequestException) ? ((InvalidRequestException) e).getWhy() : e.getMessage();
            sessionState.err.println("Error retrieving data: " + message);
        }
    }

    // process a statement of the form: connect hostname/port
    private void executeConnect(Tree statement)
    {
        Tree idList = statement.getChild(0);
        int portNumber = Integer.parseInt(statement.getChild(1).getText());

        StringBuilder hostName = new StringBuilder();
        int idCount = idList.getChildCount(); 
        for (int idx = 0; idx < idCount; idx++)
        {
            hostName.append(idList.getChild(idx).getText());
        }
        
        // disconnect current connection, if any.
        // This is a no-op, if you aren't currently connected.
        CliMain.disconnect();

        // now, connect to the newly specified host name and port
        sessionState.hostName = hostName.toString();
        sessionState.thriftPort = portNumber;

        // if we have user name and password
        if (statement.getChildCount() == 4)
        {
            sessionState.username = statement.getChild(2).getText();
            sessionState.password = CliUtils.unescapeSQLString(statement.getChild(3).getText());
        }

        CliMain.connect(sessionState.hostName, sessionState.thriftPort);
    }

    /**
     * To get Column Family Definition object from specified keyspace
     * @param keySpaceName key space name to search for specific column family
     * @param columnFamilyName column family name 
     * @return CfDef - Column family definition object
     */
    private CfDef getCfDef(String keySpaceName, String columnFamilyName)
    {
        KsDef keySpaceDefinition = keyspacesMap.get(keySpaceName);
        
        for (CfDef columnFamilyDef : keySpaceDefinition.cf_defs)
        {
            if (columnFamilyDef.name.equals(columnFamilyName))
            {
                return columnFamilyDef;
            }
        }

        throw new RuntimeException("No such column family: " + columnFamilyName);
    }

    /**
     * Uses getCfDef(keySpaceName, columnFamilyName) with current keyspace
     * @param columnFamilyName column family name to find in specified keyspace
     * @return CfDef - Column family definition object
     */
    private CfDef getCfDef(String columnFamilyName)
    {
        return getCfDef(this.keySpace, columnFamilyName);
    }
    
    /**
     * Used to parse meta tree and compile meta attributes into List<ColumnDef>
     * @param cfDef - column family definition 
     * @param meta (Tree representing Array of the hashes with metadata attributes)
     * @return List<ColumnDef> List of the ColumnDef's
     * 
     * meta is in following format - ^(ARRAY ^(HASH ^(PAIR .. ..) ^(PAIR .. ..)) ^(HASH ...))
     */
    private List<ColumnDef> getCFColumnMetaFromTree(CfDef cfDef, Tree meta)
    {
        // this list will be returned
        List<ColumnDef> columnDefinitions = new ArrayList<ColumnDef>();
        
        // each child node is a ^(HASH ...)
        for (int i = 0; i < meta.getChildCount(); i++)
        {
            Tree metaHash = meta.getChild(i);

            ColumnDef columnDefinition = new ColumnDef();
            
            // each child node is ^(PAIR $key $value)
            for (int j = 0; j < metaHash.getChildCount(); j++)
            {
                Tree metaPair = metaHash.getChild(j);

                // current $key
                String metaKey = CliUtils.unescapeSQLString(metaPair.getChild(0).getText());
                // current $value
                String metaVal = CliUtils.unescapeSQLString(metaPair.getChild(1).getText());

                if (metaKey.equals("column_name"))
                {
                    if (cfDef.column_type.equals("Super"))
                        columnDefinition.setName(subColumnNameAsByteArray(metaVal, cfDef));
                    else
                        columnDefinition.setName(columnNameAsByteArray(metaVal, cfDef));
                }
                else if (metaKey.equals("validation_class"))
                {
                    columnDefinition.setValidation_class(metaVal);
                }
                else if (metaKey.equals("index_type"))
                {
                    columnDefinition.setIndex_type(getIndexTypeFromString(metaVal));
                }
                else if (metaKey.equals("index_name"))
                {
                    columnDefinition.setIndex_name(metaVal);    
                }
            }

            // validating columnDef structure, 'name' and 'validation_class' must be set 
            try
            {
                columnDefinition.validate();
            }
            catch (TException e)
            {
                throw new RuntimeException(e.getMessage(), e);
            }

            columnDefinitions.add(columnDefinition);
        }

        return columnDefinitions;
    }

    /**
     * Getting IndexType object from indexType string
     * @param indexTypeAsString - string return by parser corresponding to IndexType 
     * @return IndexType - an IndexType object
     */
    private IndexType getIndexTypeFromString(String indexTypeAsString)
    {
        IndexType indexType;

        try
        {
            indexType = IndexType.findByValue(new Integer(indexTypeAsString));
        }
        catch (NumberFormatException e)
        {
            try
            {
                // if this is not an integer lets try to get IndexType by name
                indexType = IndexType.valueOf(indexTypeAsString);
            }
            catch (IllegalArgumentException ie)
            {
                throw new RuntimeException("IndexType '" + indexTypeAsString + "' is unsupported.");
            }
        }

        if (indexType == null)
        {
            throw new RuntimeException("IndexType '" + indexTypeAsString + "' is unsupported.");
        }

        return indexType;
    }

    /**
     * Converts object represented as string into byte[] according to comparator
     * @param object - object to covert into byte array
     * @param comparator - comparator used to convert object
     * @return byte[] - object in the byte array representation
     */
    private ByteBuffer getBytesAccordingToType(String object, AbstractType comparator)
    {
        if (comparator == null) // default comparator is BytesType
            comparator = BytesType.instance;

        try
        {
            return comparator.fromString(object);
        }
        catch (MarshalException e)
        {
            throw new RuntimeException(e.toString());
        }
    }
    
    /**
     * Converts column name into byte[] according to comparator type
     * @param column - column name from parser
     * @param columnFamily - column family name from parser
     * @return ByteBuffer - bytes into which column name was converted according to comparator type
     */
    private ByteBuffer columnNameAsBytes(String column, String columnFamily) 
    {
        CfDef columnFamilyDef = getCfDef(columnFamily);
        return columnNameAsBytes(column, columnFamilyDef);
    }
    /**
     * Converts column name into byte[] according to comparator type
     * @param column - column name from parser
     * @param columnFamilyDef - column family from parser
     * @return ByteBuffer bytes - into which column name was converted according to comparator type
     */
    private ByteBuffer columnNameAsBytes(String column, CfDef columnFamilyDef) 
    {
        String comparatorClass = columnFamilyDef.comparator_type;
        return getBytesAccordingToType(column, getFormatType(comparatorClass));
    }

    /**
     * Converts column name into byte[] according to comparator type
     * @param column - column name from parser
     * @param columnFamily - column family name from parser
     * @return bytes[] - into which column name was converted according to comparator type
     */
    private byte[] columnNameAsByteArray(String column, String columnFamily)
    {
        return TBaseHelper.byteBufferToByteArray(columnNameAsBytes(column, columnFamily));
    }

    /**
     * Converts column name into byte[] according to comparator type
     * @param column - column name from parser
     * @param cfDef  - column family from parser
     * @return bytes[] - into which column name was converted according to comparator type
     */
    private byte[] columnNameAsByteArray(String column, CfDef cfDef)
    {
        return TBaseHelper.byteBufferToByteArray(columnNameAsBytes(column, cfDef));
    }

    /**
     * Converts sub-column name into ByteBuffer according to comparator type
     * @param superColumn - sub-column name from parser
     * @param columnFamily - column family name from parser
     * @return ByteBuffer bytes - into which column name was converted according to comparator type
     */
    private ByteBuffer subColumnNameAsBytes(String superColumn, String columnFamily)
    {
        CfDef columnFamilyDef = getCfDef(columnFamily);
        return subColumnNameAsBytes(superColumn, columnFamilyDef);
    }

    /**
     * Converts column name into ByteBuffer according to comparator type
     * @param superColumn - sub-column name from parser
     * @param columnFamilyDef - column family from parser
     * @return ByteBuffer bytes - into which column name was converted according to comparator type
     */
    private ByteBuffer subColumnNameAsBytes(String superColumn, CfDef columnFamilyDef) 
    {
        String comparatorClass = columnFamilyDef.subcomparator_type;

        if (comparatorClass == null)
        {
            sessionState.out.println(String.format("Notice: defaulting to BytesType subcomparator for '%s'", columnFamilyDef.getName()));
            comparatorClass = "BytesType";
        }

        return getBytesAccordingToType(superColumn, getFormatType(comparatorClass));
    }

    /**
     * Converts column name into byte[] according to comparator type
     * @param superColumn - sub-column name from parser
     * @param columnFamily - column family name from parser
     * @return bytes[] - into which column name was converted according to comparator type
     */
    private byte[] subColumnNameAsByteArray(String superColumn, String columnFamily)
    {
        return TBaseHelper.byteBufferToByteArray(subColumnNameAsBytes(superColumn, columnFamily));
    }

    /**
     * Converts sub-column name into byte[] according to comparator type
     * @param superColumn - sub-column name from parser
     * @param cfDef - column family from parser
     * @return bytes[] - into which column name was converted according to comparator type
     */
    private byte[] subColumnNameAsByteArray(String superColumn, CfDef cfDef)
    {
        return TBaseHelper.byteBufferToByteArray(subColumnNameAsBytes(superColumn, cfDef));
    }

    /**
     * Converts column value into byte[] according to validation class
     * @param columnName - column name to which value belongs
     * @param columnFamilyName - column family name
     * @param columnValue - actual column value
     * @return value in byte array representation
     */
    private ByteBuffer columnValueAsBytes(ByteBuffer columnName, String columnFamilyName, String columnValue)
    {
        CfDef columnFamilyDef = getCfDef(columnFamilyName);
        
        for (ColumnDef columnDefinition : columnFamilyDef.getColumn_metadata())
        {
            byte[] currentColumnName = columnDefinition.getName();

            if (ByteBufferUtil.compare(currentColumnName, columnName) == 0)
            {
                try
                {
                    String validationClass = columnDefinition.getValidation_class();
                    return getBytesAccordingToType(columnValue, getFormatType(validationClass));
                }
                catch (Exception e)
                {
                    throw new RuntimeException(e.getMessage(), e);
                }
            }
        }

        // if no validation were set returning simple .getBytes()
        return ByteBufferUtil.bytes(columnValue);
    }

    /**
     * Get validator for specific column value
     * @param ColumnFamilyDef - CfDef object representing column family with metadata
     * @param columnNameInBytes - column name as byte array
     * @return AbstractType - validator for column value
     */
    private AbstractType getValidatorForValue(CfDef ColumnFamilyDef, byte[] columnNameInBytes)
    {
        String defaultValidator = ColumnFamilyDef.default_validation_class;
        
        for (ColumnDef columnDefinition : ColumnFamilyDef.getColumn_metadata())
        {
            byte[] nameInBytes = columnDefinition.getName();

            if (Arrays.equals(nameInBytes, columnNameInBytes))
            {
                return getFormatType(columnDefinition.getValidation_class());
            }
        }

        if (defaultValidator != null && !defaultValidator.isEmpty()) 
        {
            return getFormatType(defaultValidator);
        }

        return null;
    }

    /**
     * Used to get Map of the provided options by create/update keyspace commands
     * @param options - tree representing options
     * @return Map - strategy_options map
     */
    private Map<String, String> getStrategyOptionsFromTree(Tree options)
    {
        // this map will be returned
        Map<String, String> strategyOptions = new HashMap<String, String>();

        // each child node is a ^(HASH ...)
        for (int i = 0; i < options.getChildCount(); i++)
        {
            Tree optionsHash = options.getChild(i);
            
            // each child node is ^(PAIR $key $value)
            for (int j = 0; j < optionsHash.getChildCount(); j++)
            {
                Tree optionPair = optionsHash.getChild(j);

                // current $key
                String key = CliUtils.unescapeSQLString(optionPair.getChild(0).getText());
                // current $value
                String val = CliUtils.unescapeSQLString(optionPair.getChild(1).getText());

                strategyOptions.put(key, val);
            }
        }

        return strategyOptions;
    }

    /**
     * Used to convert value (function argument, string) into byte[]
     * calls convertValueByFunction method with "withUpdate" set to false
     * @param functionCall - tree representing function call ^(FUNCTION_CALL function_name value)
     * @param columnFamily - column family definition (CfDef) 
     * @param columnName   - also updates column family metadata for given column
     * @return byte[] - string value as byte[] 
     */
    private ByteBuffer convertValueByFunction(Tree functionCall, CfDef columnFamily, ByteBuffer columnName)
    {
        return convertValueByFunction(functionCall, columnFamily, columnName, false);
    }
    
    /**
     * Used to convert value (function argument, string) into byte[]
     * @param functionCall - tree representing function call ^(FUNCTION_CALL function_name value)
     * @param columnFamily - column family definition (CfDef)
     * @param columnName   - column name as byte[] (used to update CfDef)
     * @param withUpdate   - also updates column family metadata for given column
     * @return byte[] - string value as byte[]
     */
    private ByteBuffer convertValueByFunction(Tree functionCall, CfDef columnFamily, ByteBuffer columnName, boolean withUpdate)
    {
        String functionName = functionCall.getChild(0).getText();
        Tree argumentTree = functionCall.getChild(1);
        String functionArg  = (argumentTree == null) ? "" : CliUtils.unescapeSQLString(argumentTree.getText());
        AbstractType validator = getTypeByFunction(functionName);

        try
        {

            ByteBuffer value;

            if (functionArg.isEmpty())
            {
                if (validator instanceof TimeUUIDType)
                {
                    value = ByteBuffer.wrap(UUIDGen.getTimeUUIDBytes());
                }
                else if (validator instanceof LexicalUUIDType)
                {
                    value = ByteBuffer.wrap(UUIDGen.decompose(UUID.randomUUID()));
                }
                else if (validator instanceof BytesType)
                {
                    value = ByteBuffer.wrap(new byte[0]);
                }
                else
                {
                    throw new RuntimeException(String.format("Argument for '%s' could not be empty.", functionName));
                }
            }
            else
            {
                value = getBytesAccordingToType(functionArg, validator);
            }

            // performing ColumnDef local validator update
            if (withUpdate)
            {
                updateColumnMetaData(columnFamily, columnName, validator.toString());
            }

            return value;
        }
        catch (Exception e)
        {
            throw new RuntimeException(e.getMessage());
        }
    }

    /**
     * Get AbstractType by function name
     * @param functionName - name of the function e.g. utf8, integer, long etc.
     * @return AbstractType type corresponding to the function name
     */
    public static AbstractType getTypeByFunction(String functionName)
    {
        Function function;

        try
        {
            function = Function.valueOf(functionName.toUpperCase());
        }
        catch (IllegalArgumentException e)
        {
            StringBuilder errorMessage = new StringBuilder("Function '" + functionName + "' not found. ");
            errorMessage.append("Available functions: ");
            throw new RuntimeException(errorMessage.append(Function.getFunctionNames()).toString());
        }

        return function.getValidator();
    }

    /**
     * Used to locally update column family definition with new column metadata
     * @param columnFamily    - CfDef record
     * @param columnName      - column name represented as byte[]
     * @param validationClass - value validation class
     */
    private void updateColumnMetaData(CfDef columnFamily, ByteBuffer columnName, String validationClass)
    {
        List<ColumnDef> columnMetaData = columnFamily.getColumn_metadata();
        ColumnDef column = getColumnDefByName(columnFamily, columnName);

        if (column != null)
        {
            // if validation class is the same - no need to modify it
            if (column.getValidation_class().equals(validationClass))
                return;

            // updating column definition with new validation_class
            column.setValidation_class(validationClass);
        }
        else
        {
            columnMetaData.add(new ColumnDef(columnName, validationClass));
        }
    }

    /**
     * Get specific ColumnDef in column family meta data by column name
     * @param columnFamily - CfDef record
     * @param columnName   - column name represented as byte[]
     * @return ColumnDef   - found column definition
     */
    private ColumnDef getColumnDefByName(CfDef columnFamily, ByteBuffer columnName)
    {
        for (ColumnDef columnDef : columnFamily.getColumn_metadata())
        {
            byte[] currName = columnDef.getName();

            if (ByteBufferUtil.compare(currName, columnName) == 0)
            {
                return columnDef;
            }
        }

        return null;
    }

    /**
     * Prints out KeySlice list
     * @param columnFamilyDef - column family definition
     * @param slices - list of the KeySlice's to print out
     * @throws NotFoundException - column not found
     * @throws TException - transfer is broken
     * @throws IllegalAccessException - can't do operation
     * @throws InstantiationException - can't instantiate a class
     * @throws NoSuchFieldException - column not found
     */
    private void printSliceList(CfDef columnFamilyDef, List<KeySlice> slices)
            throws NotFoundException, TException, IllegalAccessException, InstantiationException, NoSuchFieldException, CharacterCodingException
    {
        AbstractType validator;
        String columnFamilyName = columnFamilyDef.getName();
        AbstractType keyComparator = getKeyComparatorForCF(columnFamilyName);

        for (KeySlice ks : slices)
        {
            String keyName = (keyComparator == null) ? ByteBufferUtil.string(ks.key) : keyComparator.getString(ks.key);

            sessionState.out.printf("-------------------%n");
            sessionState.out.printf("RowKey: %s%n", keyName);
            Iterator<ColumnOrSuperColumn> iterator = ks.getColumnsIterator();

            while (iterator.hasNext())
            {
                ColumnOrSuperColumn columnOrSuperColumn = iterator.next();

                if (columnOrSuperColumn.column != null)
                {
                    Column col = columnOrSuperColumn.column;
                    validator = getValidatorForValue(columnFamilyDef, col.getName());

                    sessionState.out.printf("=> (column=%s, value=%s, timestamp=%d%s)%n",
                                    formatColumnName(keySpace, columnFamilyName, col.name), validator.getString(col.value), col.timestamp,
                                    col.isSetTtl() ? String.format(", ttl=%d", col.getTtl()) : "");
                }
                else if (columnOrSuperColumn.super_column != null)
                {
                    SuperColumn superCol = columnOrSuperColumn.super_column;
                    sessionState.out.printf("=> (super_column=%s,", formatColumnName(keySpace, columnFamilyName, superCol.name));

                    for (Column col : superCol.columns)
                    {
                        validator = getValidatorForValue(columnFamilyDef, col.getName());

                        sessionState.out.printf("%n     (column=%s, value=%s, timestamp=%d%s)",
                                        formatSubcolumnName(keySpace, columnFamilyName, col.name), validator.getString(col.value), col.timestamp,
                                        col.isSetTtl() ? String.format(", ttl=%d", col.getTtl()) : "");
                    }

                    sessionState.out.println(")");
                }
                else if (columnOrSuperColumn.counter_column != null)
                {
                    CounterColumn col = columnOrSuperColumn.counter_column;

                    sessionState.out.printf("=> (counter=%s, value=%s)%n", formatColumnName(keySpace, columnFamilyName, col.name), col.value);
                }
                else if (columnOrSuperColumn.counter_super_column != null)
                {
                    CounterSuperColumn superCol = columnOrSuperColumn.counter_super_column;
                    sessionState.out.printf("=> (super_column=%s,", formatColumnName(keySpace, columnFamilyName, superCol.name));

                    for (CounterColumn col : superCol.columns)
                    {
                        sessionState.out.printf("%n     (counter=%s, value=%s)", formatSubcolumnName(keySpace, columnFamilyName, col.name), col.value);
                    }

                    sessionState.out.println(")");
                }
            }
        }

        sessionState.out.printf("%n%d Row%s Returned.%n", slices.size(), (slices.size() > 1 ? "s" : ""));
    }

    // retuns sub-column name in human-readable format
    private String formatSubcolumnName(String keyspace, String columnFamily, ByteBuffer name)
            throws NotFoundException, TException, IllegalAccessException, InstantiationException, NoSuchFieldException
    {
        return getFormatType(getCfDef(keyspace, columnFamily).subcomparator_type).getString(name);
    }

    // retuns column name in human-readable format
    private String formatColumnName(String keyspace, String columnFamily, ByteBuffer name)
            throws NotFoundException, TException, IllegalAccessException, InstantiationException, NoSuchFieldException
    {
        return getFormatType(getCfDef(keyspace, columnFamily).comparator_type).getString(name);
    }

    private ByteBuffer getColumnName(String columnFamily, Tree columnTree)
    {
        return (columnTree.getType() == CliParser.FUNCTION_CALL)
                    ? convertValueByFunction(columnTree, null, null)
                    : columnNameAsBytes(CliUtils.unescapeSQLString(columnTree.getText()), columnFamily);
    }

    private ByteBuffer getSubColumnName(String columnFamily, Tree columnTree)
    {
        return (columnTree.getType() == CliParser.FUNCTION_CALL)
                    ? convertValueByFunction(columnTree, null, null)
                    : subColumnNameAsBytes(CliUtils.unescapeSQLString(columnTree.getText()), columnFamily);
    }

    public ByteBuffer getKeyAsBytes(String columnFamily, Tree keyTree)
    {
        if (keyTree.getType() == CliParser.FUNCTION_CALL)
            return convertValueByFunction(keyTree, null, null);

        String key = CliUtils.unescapeSQLString(keyTree.getText());

        return getBytesAccordingToType(key, getKeyComparatorForCF(columnFamily));
    }

    private AbstractType getKeyComparatorForCF(String columnFamily)
    {
        AbstractType keyComparator = cfKeysComparators.get(columnFamily);

        if (keyComparator == null)
        {
            String defaultValidationClass = getCfDef(columnFamily).getKey_validation_class();
            assert defaultValidationClass != null;
            keyComparator = getFormatType(defaultValidationClass);
        }

        return keyComparator;
    }

    private static class KsDefNamesComparator implements Comparator<KsDef>
    {
        public int compare(KsDef a, KsDef b)
        {
            return a.name.compareTo(b.name);
        }
    }

    /** validates schema is propagated to all nodes */
    private void validateSchemaIsSettled(String currentVersionId)
    {
        sessionState.out.println("Waiting for schema agreement...");
        Map<String, List<String>> versions = null;

        long limit = System.currentTimeMillis() + sessionState.schema_mwt;
        boolean inAgreement = false;
        outer:
        while (limit - System.currentTimeMillis() >= 0 && !inAgreement)
        {
            try
            {
                versions = thriftClient.describe_schema_versions(); // getting schema version for nodes of the ring
            }
            catch (Exception e)
            {
                sessionState.err.println((e instanceof InvalidRequestException) ? ((InvalidRequestException) e).getWhy() : e.getMessage());
                continue;
            }

            for (String version : versions.keySet())
            {
                if (!version.equals(currentVersionId) && !version.equals(StorageProxy.UNREACHABLE))
                    continue outer;
            }
            inAgreement = true;
        }

        if (versions.containsKey(StorageProxy.UNREACHABLE))
            sessionState.err.printf("Warning: unreachable nodes %s", Joiner.on(", ").join(versions.get(StorageProxy.UNREACHABLE)));
        if (!inAgreement)
        {
            sessionState.err.printf("The schema has not settled in %d seconds; further migrations are ill-advised until it does.%nVersions are %s%n",
                                    sessionState.schema_mwt / 1000, FBUtilities.toString(versions));
            System.exit(-1);
        }
        sessionState.out.println("... schemas agree across the cluster");
    }

    private static class CfDefNamesComparator implements Comparator<CfDef>
    {
        public int compare(CfDef a, CfDef b)
        {
            return a.name.compareTo(b.name);
        }
    }

    private boolean isCounterCF(CfDef cfdef)
    {
        String defaultValidator = cfdef.default_validation_class;
        if (defaultValidator != null && !defaultValidator.isEmpty())
        {
            return (getFormatType(defaultValidator) instanceof CounterColumnType);
        }
        return false;
    }
}<|MERGE_RESOLUTION|>--- conflicted
+++ resolved
@@ -269,6 +269,10 @@
                 case CliParser.NODE_THRIFT_DECR:
                     executeIncr(tree, -1L);
                     break;
+                case CliParser.NODE_DROP_INDEX:
+                    executeDropIndex(tree);
+                    break;
+
                 case CliParser.NODE_NO_OP:
                     // comment lines come here; they are treated as no ops.
                     break;
@@ -422,11 +426,7 @@
             parent.setSuper_column(superColumnName);
 
         SliceRange range = new SliceRange(ByteBufferUtil.EMPTY_BYTE_BUFFER, ByteBufferUtil.EMPTY_BYTE_BUFFER, false, limit);
-<<<<<<< HEAD
         SlicePredicate predicate = new SlicePredicate().setColumn_names(null).setSlice_range(range);
-=======
-        List<ColumnOrSuperColumn> columns = thriftClient.get_slice(key, parent, new SlicePredicate().setColumn_names(null).setSlice_range(range), consistencyLevel);
->>>>>>> 050d1291
 
         CfDef cfDef = getCfDef(columnFamily);
         boolean isSuperCF = cfDef.column_type.equals("Super");
@@ -1326,6 +1326,58 @@
         printSliceList(columnFamilyDef, keySlices);
     }
 
+    // DROP INDEX ON <CF>.<COLUMN>
+    private void executeDropIndex(Tree statement)
+    {
+        if (!CliMain.isConnected() || !hasKeySpace())
+            return;
+
+        // getColumnFamily will check if CF exists for us
+        String columnFamily = CliCompiler.getColumnFamily(statement, keyspacesMap.get(keySpace).cf_defs);
+        String rawColumName = statement.getChild(1).getText();
+
+        CfDef cfDef = getCfDef(columnFamily);
+
+        ByteBuffer columnName = columnNameAsBytes(rawColumName, cfDef);
+
+        boolean foundColumn = false;
+
+        for (ColumnDef column : cfDef.getColumn_metadata())
+        {
+            if (column.name.equals(columnName))
+            {
+                foundColumn = true;
+
+                if (column.getIndex_type() == null)
+                    throw new RuntimeException(String.format("Column '%s' does not have an index.", rawColumName));
+
+                column.setIndex_name(null);
+                column.setIndex_type(null);
+            }
+        }
+
+        if (!foundColumn)
+            throw new RuntimeException(String.format("Column '%s' definition was not found in ColumnFamily '%s'.",
+                                                     rawColumName,
+                                                     columnFamily));
+
+        try
+        {
+            String mySchemaVersion = thriftClient.system_update_column_family(cfDef);
+            sessionState.out.println(mySchemaVersion);
+            validateSchemaIsSettled(mySchemaVersion);
+            keyspacesMap.put(keySpace, thriftClient.describe_keyspace(keySpace));
+        }
+        catch (InvalidRequestException e)
+        {
+            System.err.println(e.why);
+        }
+        catch (Exception e)
+        {
+            throw new RuntimeException(e.getMessage(), e);
+        }
+    }
+
     // TRUNCATE <columnFamily>
     private void executeTruncate(String columnFamily)
     {
